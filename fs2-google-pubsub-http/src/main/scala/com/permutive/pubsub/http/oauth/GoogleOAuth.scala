package com.permutive.pubsub.http.oauth

import cats.Applicative

import java.security.interfaces.{RSAPrivateKey, RSAPublicKey}
import java.time.Instant
import java.util.Date
<<<<<<< HEAD
import cats.effect.Sync

=======
import cats.effect.kernel.{Async, Sync}
>>>>>>> 04b2c8ff
import cats.syntax.all._
import com.auth0.jwt.JWT
import com.auth0.jwt.algorithms.Algorithm
import com.github.plokhotnyuk.jsoniter_scala.core.readFromArray
import org.typelevel.log4cats.Logger
import org.http4s.Method.POST
import org.http4s.client.Client
import org.http4s.client.dsl.Http4sClientDsl
import org.http4s._

import scala.concurrent.duration._
import scala.util.control.NoStackTrace

class GoogleOAuth[F[_]: Async: Logger](
  key: RSAPrivateKey,
  httpClient: Client[F]
) extends OAuth[F] {
  import GoogleOAuth._

  object clientDsl extends Http4sClientDsl[F]
  import clientDsl._

  final private[this] val algorithm            = Algorithm.RSA256(null: RSAPublicKey, key)
  final private[this] val googleOAuthDomainStr = "https://www.googleapis.com/oauth2/v4/token"
  final private[this] val googleOAuthDomain    = Uri.unsafeFromString(googleOAuthDomainStr)

  final override def authenticate(
    iss: String,
    scope: String,
    exp: Instant,
    iat: Instant
  ): F[Option[AccessToken]] = {
    val tokenF = Sync[F].delay(
      JWT.create
        .withIssuedAt(Date.from(iat))
        .withExpiresAt(Date.from(exp))
        .withAudience(googleOAuthDomainStr)
        .withClaim("scope", scope)
        .withClaim("iss", iss)
        .sign(algorithm)
    )

    val request =
      tokenF.map { token =>
        POST(
          UrlForm(
            "grant_type" -> "urn:ietf:params:oauth:grant-type:jwt-bearer",
            "assertion"  -> token
          ),
          googleOAuthDomain
        )
      }

    httpClient
      .expectOr[Array[Byte]](request) { resp =>
        resp.as[String].map(FailedRequest.apply)
      }
      .flatMap(bytes => Sync[F].delay(readFromArray[AccessToken](bytes)).map(_.some))
      .handleErrorWith { e =>
<<<<<<< HEAD
        Logger[F].warn(e)("Failed to retrieve JWT Access Token from Google") >> F.pure(none[AccessToken])
=======
        Logger[F].warn(e)("Failed to retrieve JWT Access Token from Google") >> Applicative[F].pure(none[AccessToken])
>>>>>>> 04b2c8ff
      }
  }

  final override val maxDuration: FiniteDuration = 1.hour
}

object GoogleOAuth {
  case class FailedRequest(body: String)
      extends RuntimeException(s"Failed request, got response: $body")
      with NoStackTrace
}<|MERGE_RESOLUTION|>--- conflicted
+++ resolved
@@ -1,30 +1,24 @@
 package com.permutive.pubsub.http.oauth
 
 import cats.Applicative
+import cats.effect.Sync
+import cats.syntax.all._
+import com.auth0.jwt.JWT
+import com.auth0.jwt.algorithms.Algorithm
+import com.github.plokhotnyuk.jsoniter_scala.core.readFromArray
+import io.chrisdavenport.log4cats.Logger
+import org.http4s.Method.POST
+import org.http4s._
+import org.http4s.client.Client
+import org.http4s.client.dsl.Http4sClientDsl
 
 import java.security.interfaces.{RSAPrivateKey, RSAPublicKey}
 import java.time.Instant
 import java.util.Date
-<<<<<<< HEAD
-import cats.effect.Sync
-
-=======
-import cats.effect.kernel.{Async, Sync}
->>>>>>> 04b2c8ff
-import cats.syntax.all._
-import com.auth0.jwt.JWT
-import com.auth0.jwt.algorithms.Algorithm
-import com.github.plokhotnyuk.jsoniter_scala.core.readFromArray
-import org.typelevel.log4cats.Logger
-import org.http4s.Method.POST
-import org.http4s.client.Client
-import org.http4s.client.dsl.Http4sClientDsl
-import org.http4s._
-
 import scala.concurrent.duration._
 import scala.util.control.NoStackTrace
 
-class GoogleOAuth[F[_]: Async: Logger](
+class GoogleOAuth[F[_]: Sync: Logger](
   key: RSAPrivateKey,
   httpClient: Client[F]
 ) extends OAuth[F] {
@@ -54,15 +48,14 @@
     )
 
     val request =
-      tokenF.map { token =>
-        POST(
-          UrlForm(
-            "grant_type" -> "urn:ietf:params:oauth:grant-type:jwt-bearer",
-            "assertion"  -> token
-          ),
-          googleOAuthDomain
+      for {
+        token <- tokenF
+        form = UrlForm(
+          "grant_type" -> "urn:ietf:params:oauth:grant-type:jwt-bearer",
+          "assertion"  -> token
         )
-      }
+        req <- POST(form, googleOAuthDomain)
+      } yield req
 
     httpClient
       .expectOr[Array[Byte]](request) { resp =>
@@ -70,11 +63,7 @@
       }
       .flatMap(bytes => Sync[F].delay(readFromArray[AccessToken](bytes)).map(_.some))
       .handleErrorWith { e =>
-<<<<<<< HEAD
-        Logger[F].warn(e)("Failed to retrieve JWT Access Token from Google") >> F.pure(none[AccessToken])
-=======
         Logger[F].warn(e)("Failed to retrieve JWT Access Token from Google") >> Applicative[F].pure(none[AccessToken])
->>>>>>> 04b2c8ff
       }
   }
 
