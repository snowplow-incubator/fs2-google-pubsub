--- conflicted
+++ resolved
@@ -1,21 +1,14 @@
 package com.permutive.pubsub.consumer.grpc.internal
 
-<<<<<<< HEAD
 import cats.effect.{Blocker, ContextShift, Resource, Sync}
-=======
 import cats.Applicative
-import cats.effect.kernel.{Resource, Sync}
->>>>>>> c3afb672
 import cats.syntax.all._
 import com.google.api.core.ApiService
 import com.google.api.gax.batching.FlowControlSettings
 import com.google.cloud.pubsub.v1.{AckReplyConsumer, MessageReceiver, Subscriber}
 import com.google.common.util.concurrent.MoreExecutors
 import com.google.pubsub.v1.{ProjectSubscriptionName, PubsubMessage}
-<<<<<<< HEAD
-=======
 import com.permutive.pubsub.consumer.grpc.PubsubGoogleConsumer.InternalPubSubError
->>>>>>> c3afb672
 import com.permutive.pubsub.consumer.grpc.PubsubGoogleConsumerConfig
 import com.permutive.pubsub.consumer.{Model => PublicModel}
 import fs2.Stream
@@ -25,11 +18,12 @@
 
 private[consumer] object PubsubSubscriber {
 
-  def createSubscriber[F[_]: Sync](
+  def createSubscriber[F[_]: Sync: ContextShift](
     projectId: PublicModel.ProjectId,
     subscription: PublicModel.Subscription,
     config: PubsubGoogleConsumerConfig[F],
     queue: BlockingQueue[Either[InternalPubSubError, Model.Record[F]]],
+    blocker: Blocker,
   ): Resource[F, ApiService] =
     Resource.make(
       Sync[F].delay {
@@ -56,21 +50,13 @@
             .getOrElse(builder)
             .build()
 
-<<<<<<< HEAD
-        val service = sub.startAsync()
-        val shutdown =
-          F.delay(
-            service.stopAsync().awaitTerminated(config.awaitTerminatePeriod.toSeconds, TimeUnit.SECONDS)
-          ).handleErrorWith(config.onFailedTerminate)
-=======
         sub.addListener(new PubsubErrorListener(queue), MoreExecutors.directExecutor)
->>>>>>> c3afb672
 
         sub.startAsync()
       }
     )(service =>
-      Sync[F]
-        .blocking(service.stopAsync().awaitTerminated(config.awaitTerminatePeriod.toSeconds, TimeUnit.SECONDS))
+      blocker
+        .delay(service.stopAsync().awaitTerminated(config.awaitTerminatePeriod.toSeconds, TimeUnit.SECONDS))
         .handleErrorWith(config.onFailedTerminate)
     )
 
@@ -84,10 +70,10 @@
       queue.put(Left(InternalPubSubError(failure)))
   }
 
-  def takeNextElement[F[_]: Sync, A](messages: BlockingQueue[A]): F[A] =
+  def takeNextElement[F[_]: Sync: ContextShift, A](messages: BlockingQueue[A], blocker: Blocker): F[A] =
     for {
       nextOpt <- Sync[F].delay(Option(messages.poll())) // `poll` is non-blocking, returning `null` if queue is empty
-      next    <- nextOpt.fold(Sync[F].blocking(messages.take()))(Applicative[F].pure) // `take` can wait for an element
+      next    <- nextOpt.fold(blocker.delay(messages.take()))(Applicative[F].pure) // `take` can wait for an element
     } yield next
 
   def subscribe[F[_]: Sync: ContextShift](
@@ -97,16 +83,12 @@
     config: PubsubGoogleConsumerConfig[F],
   ): Stream[F, Model.Record[F]] =
     for {
-<<<<<<< HEAD
-      queue <- Stream.resource(PubsubSubscriber.createSubscriber(projectId, subscription, config))
-      msg   <- Stream.repeatEval(blocker.delay(queue.take()))
-=======
+
       queue <- Stream.eval(
         Sync[F].delay(new LinkedBlockingQueue[Either[InternalPubSubError, Model.Record[F]]](config.maxQueueSize))
       )
-      _    <- Stream.resource(PubsubSubscriber.createSubscriber(projectId, subscription, config, queue))
-      next <- Stream.repeatEval(takeNextElement(queue))
+      _    <- Stream.resource(PubsubSubscriber.createSubscriber(projectId, subscription, config, queue, blocker))
+      next <- Stream.repeatEval(takeNextElement(queue, blocker))
       msg  <- Stream.fromEither[F](next)
->>>>>>> c3afb672
     } yield msg
 }